--- conflicted
+++ resolved
@@ -17,13 +17,7 @@
 publish = false
 
 [dev-dependencies]
-<<<<<<< HEAD
-bevy = "0.4"
-bevy_rapier2d = "0.8.0"
-bevy_tilemap = { path = "../", features = ["bevy_rapier2d", "default"] }
-=======
 bevy = { git = "https://github.com/bevyengine/bevy.git", branch = "master"}
 bevy_rapier2d = "0.7.0"
 bevy_tilemap = { path = "../" }
->>>>>>> 1514c7ca
 rand = "0.8"